{
  "compilerOptions": {
    "target": "ES2020",
    "lib": ["ES2020", "DOM", "DOM.Iterable"],
    "module": "ESNext",
    "skipLibCheck": true,
<<<<<<< HEAD
=======
    "moduleResolution": "bundler",
    "allowImportingTsExtensions": true,
    "resolveJsonModule": true,
    "isolatedModules": true,
    "noEmit": true,
    "jsx": "react-jsx",
    "strict": true,
    "noUnusedLocals": false,
    "noUnusedParameters": false,
    "noFallthroughCasesInSwitch": true,
>>>>>>> f46274ef
    "baseUrl": "./src",
    "paths": {
      "@/*": ["*"],
      "@components/*": ["components/*"],
      "@pages/*": ["pages/*"]
    },
<<<<<<< HEAD
    "jsx": "react-jsx",
    "resolveJsonModule": true,
    "esModuleInterop": true,
    "allowImportingTsExtensions": true,
    "isolatedModules": true,
    "noEmit": true,
    "moduleResolution": "bundler",
    "strict": true,
    "noUnusedLocals": false,
    "noUnusedParameters": false,
    "noFallthroughCasesInSwitch": true
=======
    "esModuleInterop": true,
    "allowSyntheticDefaultImports": true,
    "forceConsistentCasingInFileNames": true
>>>>>>> f46274ef
  },
  "include": ["src", "vite-env.d.ts"],
  "exclude": ["dist", "node_modules"],
  "references": [{ "path": "./tsconfig.node.json" }]
} <|MERGE_RESOLUTION|>--- conflicted
+++ resolved
@@ -4,8 +4,6 @@
     "lib": ["ES2020", "DOM", "DOM.Iterable"],
     "module": "ESNext",
     "skipLibCheck": true,
-<<<<<<< HEAD
-=======
     "moduleResolution": "bundler",
     "allowImportingTsExtensions": true,
     "resolveJsonModule": true,
@@ -16,30 +14,15 @@
     "noUnusedLocals": false,
     "noUnusedParameters": false,
     "noFallthroughCasesInSwitch": true,
->>>>>>> f46274ef
     "baseUrl": "./src",
     "paths": {
       "@/*": ["*"],
       "@components/*": ["components/*"],
       "@pages/*": ["pages/*"]
     },
-<<<<<<< HEAD
-    "jsx": "react-jsx",
-    "resolveJsonModule": true,
-    "esModuleInterop": true,
-    "allowImportingTsExtensions": true,
-    "isolatedModules": true,
-    "noEmit": true,
-    "moduleResolution": "bundler",
-    "strict": true,
-    "noUnusedLocals": false,
-    "noUnusedParameters": false,
-    "noFallthroughCasesInSwitch": true
-=======
     "esModuleInterop": true,
     "allowSyntheticDefaultImports": true,
     "forceConsistentCasingInFileNames": true
->>>>>>> f46274ef
   },
   "include": ["src", "vite-env.d.ts"],
   "exclude": ["dist", "node_modules"],
