// 首先加载polyfills确保跨浏览器兼容性
import './polyfills';

import React from 'react';
import ReactDOM from 'react-dom/client';
import App from './App';
import './i18n';
import './index.css';
import { setupTikTokEvents } from './utils/tiktokInit';
<<<<<<< HEAD
import { initBrowserCompat } from './utils/browserCompat';

// 初始化浏览器兼容性
const compatInfo = initBrowserCompat();
console.log('🚀 App starting with compatibility info:', compatInfo);
=======
import { initBrowserCompatibility } from './utils/polyfills';
import './utils/compatibilityTest'; // 自动运行兼容性测试

// 在应用启动前初始化浏览器兼容性修复
initBrowserCompatibility();
>>>>>>> f46274ef

// 初始化TikTok Events API
setupTikTokEvents().catch(error => {
  console.error('TikTok Events API 初始化失败:', error);
});

ReactDOM.createRoot(document.getElementById('root') as HTMLElement).render(
  <React.StrictMode>
    <App />
  </React.StrictMode>
); <|MERGE_RESOLUTION|>--- conflicted
+++ resolved
@@ -1,25 +1,14 @@
-// 首先加载polyfills确保跨浏览器兼容性
-import './polyfills';
-
 import React from 'react';
 import ReactDOM from 'react-dom/client';
 import App from './App';
 import './i18n';
 import './index.css';
 import { setupTikTokEvents } from './utils/tiktokInit';
-<<<<<<< HEAD
-import { initBrowserCompat } from './utils/browserCompat';
-
-// 初始化浏览器兼容性
-const compatInfo = initBrowserCompat();
-console.log('🚀 App starting with compatibility info:', compatInfo);
-=======
 import { initBrowserCompatibility } from './utils/polyfills';
 import './utils/compatibilityTest'; // 自动运行兼容性测试
 
 // 在应用启动前初始化浏览器兼容性修复
 initBrowserCompatibility();
->>>>>>> f46274ef
 
 // 初始化TikTok Events API
 setupTikTokEvents().catch(error => {
