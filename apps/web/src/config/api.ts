--- conflicted
+++ resolved
@@ -1,16 +1,11 @@
 // API 配置
 export const API_CONFIG = {
-<<<<<<< HEAD
-  baseURL: import.meta.env.VITE_API_BASE_URL || 'https://backend.diliinfo.com',
-  timeout: 10000,
-=======
   baseURL: import.meta.env.VITE_API_BASE_URL || (
     import.meta.env.PROD 
       ? 'https://backend.diliinfo.com' 
       : 'http://localhost:8787'
   ),
   timeout: 30000, // 增加超时时间以适应移动端网络
->>>>>>> f46274ef
   headers: {
     'Content-Type': 'application/json',
     'Accept': 'application/json',
